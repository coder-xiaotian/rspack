/**
 * The following code is modified based on
 * https://github.com/webpack/loader-runner
 *
 * MIT Licensed
 * Author Tobias Koppers @sokra
 * Copyright (c) JS Foundation and other contributors
 * https://github.com/webpack/loader-runner/blob/main/LICENSE
 */

import type { JsLoaderContext, JsLoaderResult } from "@rspack/binding";
import {
	OriginalSource,
	RawSource,
	Source,
	SourceMapSource
} from "webpack-sources";

import { Compilation } from "../Compilation";
import { Compiler } from "../Compiler";
import {
	isUseSimpleSourceMap,
	isUseSourceMap,
	LoaderContext,
	LoaderObject
} from "../config/adapterRuleUse";
import { NormalModule } from "../NormalModule";
import {
	concatErrorMsgAndStack,
	isNil,
	serializeObject,
	stringifyLoaderObject,
	toBuffer,
	toObject
} from "../util";
import { createHash } from "../util/createHash";
import {
	absolutify,
	contextify,
	makePathsRelative,
	parseResourceWithoutFragment
} from "../util/identifier";
import { memoize } from "../util/memoize";
import loadLoader = require("./loadLoader");
const querystring = require("node:querystring");

const PATH_QUERY_FRAGMENT_REGEXP =
	/^((?:\0.|[^?#\0])*)(\?(?:\0.|[^#\0])*)?(#.*)?$/;

export function parsePathQueryFragment(str: string): {
	path: string;
	query: string;
	fragment: string;
} {
	const match = PATH_QUERY_FRAGMENT_REGEXP.exec(str);
	return {
		path: match?.[1].replace(/\0(.)/g, "$1") || "",
		query: match?.[2] ? match[2].replace(/\0(.)/g, "$1") : "",
		fragment: match?.[3] || ""
	};
}

function dirname(path: string) {
	if (path === "/") return "/";
	const i = path.lastIndexOf("/");
	const j = path.lastIndexOf("\\");
	const i2 = path.indexOf("/");
	const j2 = path.indexOf("\\");
	const idx = i > j ? i : j;
	const idx2 = i > j ? i2 : j2;
	if (idx < 0) return path;
	if (idx === idx2) return path.slice(0, idx + 1);
	return path.slice(0, idx);
}

function createLoaderObject(loader: any, compiler: Compiler): LoaderObject {
	const obj: any = {
		path: null,
		query: null,
		fragment: null,
		options: null,
		ident: null,
		normal: null,
		pitch: null,
		raw: null,
		data: null,
		pitchExecuted: false,
		normalExecuted: false
	};
	Object.defineProperty(obj, "request", {
		enumerable: true,
		get: function () {
			return (
				obj.path.replace(/#/g, "\0#") +
				obj.query.replace(/#/g, "\0#") +
				obj.fragment
			);
		},
		set: function (value) {
			if (typeof value === "string") {
				const splittedRequest = parsePathQueryFragment(value);
				obj.path = splittedRequest.path;
				obj.query = splittedRequest.query;
				obj.fragment = splittedRequest.fragment;
				obj.options = undefined;
				obj.ident = undefined;
			} else {
				if (!value.loader)
					throw new Error(
						"request should be a string or object with loader and options (" +
							JSON.stringify(value) +
							")"
					);
				obj.path = value.loader;
				obj.fragment = value.fragment || "";
				obj.type = value.type;
				obj.options = value.options;
				obj.ident = value.ident;
				if (obj.options === null) obj.query = value.query;
				else if (obj.options === undefined) obj.query = value.query;
				else if (typeof obj.options === "string") obj.query = "?" + obj.options;
				else if (obj.ident) obj.query = "??" + obj.ident;
				else if (typeof obj.options === "object" && obj.options.ident)
					obj.query = "??" + obj.options.ident;
				else obj.query = "?" + JSON.stringify(obj.options);
			}
		}
	});
	obj.request = loader;
	if (Object.preventExtensions) {
		Object.preventExtensions(obj);
	}
	return obj;
}

function getCurrentLoader(
	loaderContext: LoaderContext,
	index = loaderContext.loaderIndex
) {
	if (
		loaderContext.loaders &&
		loaderContext.loaders.length &&
		index < loaderContext.loaders.length &&
		index >= 0 &&
		loaderContext.loaders[index]
	) {
		return loaderContext.loaders[index];
	}
	return null;
}

export async function runLoaders(
	compiler: Compiler,
	rawContext: JsLoaderContext
): Promise<JsLoaderResult> {
	const resource = rawContext.resource;
	const loaderContext: LoaderContext = {} as LoaderContext;

	//
	const splittedResource = resource && parsePathQueryFragment(resource);
	const resourcePath = splittedResource ? splittedResource.path : undefined;
	const resourceQuery = splittedResource ? splittedResource.query : undefined;
	const resourceFragment = splittedResource
		? splittedResource.fragment
		: undefined;
	const contextDirectory = resourcePath ? dirname(resourcePath) : null;

	// execution state
	let cacheable = true;
	const fileDependencies: string[] = rawContext.fileDependencies.slice();
	const contextDependencies: string[] = rawContext.contextDependencies.slice();
	const missingDependencies: string[] = rawContext.missingDependencies.slice();
	const buildDependencies: string[] = rawContext.buildDependencies.slice();
	const assetFilenames = rawContext.assetFilenames.slice();

	const loaders = rawContext.currentLoader.split("$").map(loader => {
		const splittedRequest = parseResourceWithoutFragment(loader);
		const obj: any = {};
		obj.loader = obj.path = splittedRequest.path;
		obj.query = splittedRequest.query;
		obj.fragment = splittedRequest.fragment;
		const type = /\.mjs$/i.test(splittedRequest.path) ? "module" : "commonjs";
		obj.type = type;
		obj.options = splittedRequest.query
			? splittedRequest.query.slice(1)
			: undefined;
		if (typeof obj.options === "string" && obj.options[0] === "?") {
			const ident = obj.options.slice(1);
			if (ident === "[[missing ident]]") {
				throw new Error(
					"No ident is provided by referenced loader. " +
						"When using a function for Rule.use in config you need to " +
						"provide an 'ident' property for referenced loader options."
				);
			}
			obj.options = compiler.__internal__ruleSet.references.get(ident);
			if (obj.options === undefined) {
				throw new Error(
					`Invalid ident("${ident}") is provided by referenced loader`
				);
			}
			obj.ident = ident;
		}
		return createLoaderObject(obj, compiler);
	});

	loaderContext.__internal__context = rawContext;
	loaderContext.hot = rawContext.hot;
	loaderContext.context = contextDirectory;
	loaderContext.loaderIndex = 0;
	loaderContext.loaders = loaders;
	loaderContext.resourcePath = resourcePath!;
	loaderContext.resourceQuery = resourceQuery!;
	loaderContext.resourceFragment = resourceFragment!;
	loaderContext.cacheable = function (flag) {
		if (flag === false) {
			cacheable = false;
		}
	};
	loaderContext.dependency = loaderContext.addDependency =
		function addDependency(file) {
			fileDependencies.push(file);
		};
	loaderContext.addContextDependency = function addContextDependency(context) {
		contextDependencies.push(context);
	};
	loaderContext.addMissingDependency = function addMissingDependency(context) {
		missingDependencies.push(context);
	};
	loaderContext.getDependencies = function getDependencies() {
		return fileDependencies.slice();
	};
	loaderContext.getContextDependencies = function getContextDependencies() {
		return contextDependencies.slice();
	};
	loaderContext.getMissingDependencies = function getMissingDependencies() {
		return missingDependencies.slice();
	};
	loaderContext.clearDependencies = function clearDependencies() {
		fileDependencies.length = 0;
		contextDependencies.length = 0;
		missingDependencies.length = 0;
		cacheable = true;
	};
	loaderContext.importModule = function importModule(
		request,
		options,
		callback
	) {
		if (!callback) {
			return new Promise((resolve, reject) => {
				compiler
					._lastCompilation!.__internal_getInner()
					.importModule(
						request,
						options.publicPath,
						options.baseUri,
						rawContext._moduleIdentifier,
						loaderContext.context,
						(err, res) => {
							if (err) reject(err);
							else {
								for (const dep of res.buildDependencies) {
									this.addBuildDependency(dep);
								}
								for (const dep of res.contextDependencies) {
									this.addContextDependency(dep);
								}
								for (const dep of res.missingDependencies) {
									this.addMissingDependency(dep);
								}
								for (const dep of res.fileDependencies) {
									this.addDependency(dep);
								}
								assetFilenames.push(...res.assets);

								resolve(compiler.__internal__getModuleExecutionResult(res.id));
							}
						}
					);
			});
		}
		return compiler
			._lastCompilation!.__internal_getInner()
			.importModule(
				request,
				options.publicPath,
				options.baseUri,
				rawContext._moduleIdentifier,
				loaderContext.context,
				(err, res) => {
					if (err) {
						callback(err, undefined);
					} else {
						for (const dep of res.buildDependencies) {
							this.addBuildDependency(dep);
						}
						for (const dep of res.contextDependencies) {
							this.addContextDependency(dep);
						}
						for (const dep of res.missingDependencies) {
							this.addMissingDependency(dep);
						}
						for (const dep of res.fileDependencies) {
							this.addDependency(dep);
						}
						assetFilenames.push(...res.assets);

						callback(
							undefined,
							compiler.__internal__getModuleExecutionResult(res.id)
						);
					}
				}
			);
	};

	Object.defineProperty(loaderContext, "resource", {
		enumerable: true,
		get: function () {
			if (loaderContext.resourcePath === undefined) return undefined;
			return (
				loaderContext.resourcePath.replace(/#/g, "\0#") +
				loaderContext.resourceQuery.replace(/#/g, "\0#") +
				loaderContext.resourceFragment
			);
		},
		set: function (value) {
			const splittedResource = value && parsePathQueryFragment(value);
			loaderContext.resourcePath = splittedResource
				? splittedResource.path
				: undefined;
			loaderContext.resourceQuery = splittedResource
				? splittedResource.query
				: undefined;
			loaderContext.resourceFragment = splittedResource
				? splittedResource.fragment
				: undefined;
		}
	});
	Object.defineProperty(loaderContext, "request", {
		enumerable: true,
		get: function () {
			return loaderContext.loaders
				.map(function (o) {
					return o.request;
				})
				.concat(loaderContext.resource || "")
				.join("!");
		}
	});
	Object.defineProperty(loaderContext, "remainingRequest", {
		enumerable: true,
		get: function () {
			if (
				loaderContext.loaderIndex >= loaderContext.loaders.length - 1 &&
				!loaderContext.resource
			)
				return "";
			return loaderContext.loaders
				.slice(loaderContext.loaderIndex + 1)
				.map(function (o) {
					return o.request;
				})
				.concat(loaderContext.resource || "")
				.join("!");
		}
	});
	Object.defineProperty(loaderContext, "currentRequest", {
		enumerable: true,
		get: function () {
			return loaderContext.loaders
				.slice(loaderContext.loaderIndex)
				.map(function (o) {
					return o.request;
				})
				.concat(loaderContext.resource || "")
				.join("!");
		}
	});
	Object.defineProperty(loaderContext, "previousRequest", {
		enumerable: true,
		get: function () {
			return loaderContext.loaders
				.slice(0, loaderContext.loaderIndex)
				.map(function (o) {
					return o.request;
				})
				.join("!");
		}
	});
	Object.defineProperty(loaderContext, "query", {
		enumerable: true,
		get: function () {
			const entry = loaderContext.loaders[loaderContext.loaderIndex];
			return entry.options && typeof entry.options === "object"
				? entry.options
				: entry.query;
		}
	});
	Object.defineProperty(loaderContext, "data", {
		enumerable: true,
		get: function () {
			return loaderContext.loaders[loaderContext.loaderIndex].data;
		}
	});
	loaderContext.version = 2;
	loaderContext.sourceMap = compiler.options.devtool
		? isUseSourceMap(compiler.options.devtool)
		: false;
	loaderContext.mode = compiler.options.mode;

	const getResolveContext = () => {
		// FIXME: resolve's fileDependencies will includes lots of dir, '/', etc
		return {
			fileDependencies: {
				// @ts-expect-error
				add: d => {
					// loaderContext.addDependency(d)
				}
			},
			contextDependencies: {
				// @ts-expect-error
				add: d => {
					// loaderContext.addContextDependency(d)
				}
			},
			missingDependencies: {
				// @ts-expect-error
				add: d => {
					// loaderContext.addMissingDependency(d)
				}
			}
		};
	};

	const resolver = compiler.resolverFactory.get("normal");
	loaderContext.resolve = function resolve(context, request, callback) {
		resolver.resolve({}, context, request, getResolveContext(), callback);
	};
	// @ts-expect-error TODO
	loaderContext.getResolve = function getResolve(options) {
		const child = options ? resolver.withOptions(options) : resolver;
		return (context, request, callback) => {
			if (callback) {
				child.resolve({}, context, request, getResolveContext(), callback);
			} else {
				return new Promise((resolve, reject) => {
					child.resolve(
						{},
						context,
						request,
						getResolveContext(),
						(err, result) => {
							if (err) reject(err);
							else resolve(result);
						}
					);
				});
			}
		};
	};
	loaderContext.getLogger = function getLogger(name) {
		return compiler._lastCompilation!.getLogger(
			[name, resource].filter(Boolean).join("|")
		);
	};
	loaderContext.rootContext = compiler.context;
	loaderContext.emitError = function emitError(error) {
		const title = "Module Error";
		const message =
			error instanceof Error ? concatErrorMsgAndStack(error) : error;
		compiler._lastCompilation!.__internal__pushDiagnostic(
			"error",
			title,
			`${message}\n(from: ${stringifyLoaderObject(
				loaderContext.loaders[loaderContext.loaderIndex]
			)})`
		);
	};
	loaderContext.emitWarning = function emitWarning(warning) {
		const title = "Module Warning";
		const message =
			warning instanceof Error ? concatErrorMsgAndStack(warning) : warning;
		compiler._lastCompilation!.__internal__pushDiagnostic(
			"warning",
			title,
			`${message}\n(from: ${stringifyLoaderObject(
				loaderContext.loaders[loaderContext.loaderIndex]
			)})`
		);
	};
	loaderContext.__internal__pushNativeDiagnostics =
		function __internal__pushNativeDiagnostics(diagnostics) {
			compiler._lastCompilation!.__internal__pushNativeDiagnostics(diagnostics);
		};
	loaderContext.emitFile = function emitFile(
		name,
		content,
		sourceMap?,
		assetInfo?
	) {
		let source: Source;
		if (sourceMap) {
			if (
				typeof sourceMap === "string" &&
				(loaderContext.sourceMap ||
					(compiler.options.devtool &&
						isUseSimpleSourceMap(compiler.options.devtool)))
			) {
				source = new OriginalSource(
					content,
					makePathsRelative(contextDirectory!, sourceMap, compiler)
				);
			}

			if (this.sourceMap) {
				source = new SourceMapSource(
					// @ts-expect-error webpack-sources type declaration is wrong
					content,
					name,
					makePathsRelative(contextDirectory!, sourceMap, compiler)
				);
			}
		} else {
			source = new RawSource(
				// @ts-expect-error webpack-sources type declaration is wrong
				content
			);
		}
		assetFilenames.push(name),
			// @ts-expect-error
			compiler._lastCompilation.emitAsset(name, source, assetInfo);
	};
	loaderContext.fs = compiler.inputFileSystem;

	const getAbsolutify = memoize(() => absolutify.bindCache(compiler.root));
	const getAbsolutifyInContext = memoize(() =>
		absolutify.bindContextCache(contextDirectory!, compiler.root)
	);
	const getContextify = memoize(() => contextify.bindCache(compiler.root));
	const getContextifyInContext = memoize(() =>
		contextify.bindContextCache(contextDirectory!, compiler.root)
	);

	loaderContext.utils = {
		absolutify: (context, request) => {
			return context === contextDirectory
				? getAbsolutifyInContext()(request)
				: getAbsolutify()(context, request);
		},
		contextify: (context, request) => {
			return context === contextDirectory
				? getContextifyInContext()(request)
				: getContextify()(context, request);
		},
		createHash: type => {
			return createHash(
				type || compiler._lastCompilation!.outputOptions.hashFunction
			);
		}
	};
	loaderContext.addBuildDependency = function addBuildDependency(file) {
		buildDependencies.push(file);
	};
	loaderContext.addDependency = function addDependency(file) {
		fileDependencies.push(file);
	};
	loaderContext.dependency = function dependency(file) {
		fileDependencies.push(file);
	};
	loaderContext.addContextDependency = function addContextDependency(context) {
		contextDependencies.push(context);
	};
	loaderContext.addMissingDependency = function addMissingDependency(missing) {
		missingDependencies.push(missing);
	};
	loaderContext.clearDependencies = function clearDependencies() {
		fileDependencies.length = 0;
		contextDependencies.length = 0;
		missingDependencies.length = 0;
	};
	loaderContext.getDependencies = function getDependencies() {
		return fileDependencies.slice();
	};
	loaderContext.getContextDependencies = function getContextDependencies() {
		return contextDependencies.slice();
	};
	loaderContext.getMissingDependencies = function getMissingDependencies() {
		return missingDependencies.slice();
	};
	loaderContext._compiler = compiler;
<<<<<<< HEAD
	loaderContext._compilation = compiler.compilation;
	loaderContext._module = { buildMeta: {} };
=======
	loaderContext._compilation = compiler._lastCompilation!;
>>>>>>> cf2a456d
	loaderContext.getOptions = function () {
		const loader = getCurrentLoader(loaderContext);
		let options = loader?.options;

		if (typeof options === "string") {
			if (options.startsWith("{") && options.endsWith("}")) {
				try {
					const parseJson = require("json-parse-even-better-errors");
					options = parseJson(options);
				} catch (e: any) {
					throw new Error(`Cannot parse string options: ${e.message}`);
				}
			} else {
				options = querystring.parse(options);
			}
		}

		if (options === null || options === undefined) {
			options = {};
		}

		return options;
	};

	let compilation: Compilation | undefined = compiler._lastCompilation;
	let step = 0;
	while (compilation) {
		NormalModule.getCompilationHooks(compilation).loader.call(loaderContext);
		compilation = compilation.compiler.parentCompilation;
		step++;
		if (step > 1000) {
			throw Error(
				"Too many nested child compiler, exceeded max limitation 1000"
			);
		}
	}

	return new Promise((resolve, reject) => {
		if (loaderContext.__internal__context.isPitching) {
			iteratePitchingLoaders(loaderContext, [], (err: Error, result: any[]) => {
				if (err) {
					return reject(err);
				}
				const [content, sourceMap, additionalData] = result;
				resolve({
					content: isNil(content) ? undefined : toBuffer(content),
					sourceMap: serializeObject(sourceMap),
					additionalData,
					buildDependencies,
					cacheable,
					fileDependencies,
					contextDependencies,
					missingDependencies,
					assetFilenames,
					isPitching: loaderContext.__internal__context.isPitching,
					additionalDataExternal:
						loaderContext.__internal__context.additionalDataExternal
				});
			});
		} else {
			// normal
			loaderContext.loaderIndex = loaderContext.loaders.length - 1;
			iterateNormalLoaders(
				loaderContext,
				[
					rawContext.content,
					isNil(rawContext.sourceMap)
						? undefined
						: toObject(rawContext.sourceMap),
					isNil(rawContext.additionalData)
						? undefined
						: rawContext.additionalData
				],
				(err: Error, result: any[]) => {
					if (err) {
						return reject(err);
					}
					const [content, sourceMap, additionalData] = result;
					resolve({
						content: isNil(content) ? undefined : toBuffer(content),
						sourceMap: serializeObject(sourceMap),
						additionalData,
						buildDependencies,
						cacheable,
						fileDependencies,
						contextDependencies,
						missingDependencies,
						assetFilenames,
						isPitching: loaderContext.__internal__context.isPitching,
						additionalDataExternal:
							loaderContext.__internal__context.additionalDataExternal
					});
				}
			);
		}
	});
}

function utf8BufferToString(buf: Buffer) {
	const str = buf.toString("utf-8");
	if (str.charCodeAt(0) === 0xfeff) {
		return str.slice(1);
	} else {
		return str;
	}
}

function convertArgs(args: any[], raw: boolean) {
	if (!raw && Buffer.isBuffer(args[0])) args[0] = utf8BufferToString(args[0]);
	else if (raw && typeof args[0] === "string")
		args[0] = Buffer.from(args[0], "utf-8");
}

function runSyncOrAsync(
	fn: Function,
	context: LoaderContext,
	args: any[],
	callback: Function
) {
	let isSync = true;
	let isDone = false;
	let isError = false; // internal error
	let reportedError = false;
	// @ts-expect-error loader-runner leverages `arguments` to achieve the same functionality.
	context.async = function async() {
		if (isDone) {
			if (reportedError) return; // ignore
			throw new Error("async(): The callback was already called.");
		}
		isSync = false;
		return innerCallback;
	};
	const innerCallback = (context.callback = function () {
		if (isDone) {
			if (reportedError) return; // ignore
			throw new Error("callback(): The callback was already called.");
		}
		isDone = true;
		isSync = false;
		try {
			callback.apply(null, arguments);
		} catch (e) {
			isError = true;
			throw e;
		}
	});
	try {
		const result = (function LOADER_EXECUTION() {
			return fn.apply(context, args);
		})();
		if (isSync) {
			isDone = true;
			if (result === undefined) return callback();
			if (
				result &&
				typeof result === "object" &&
				typeof result.then === "function"
			) {
				return result.then(function (r: unknown) {
					callback(null, r);
				}, callback);
			}
			return callback(null, result);
		}
	} catch (e: unknown) {
		if (isError) throw e;
		if (isDone) {
			// loader is already "done", so we cannot use the callback function
			// for better debugging we print the error on the console
			if (e instanceof Error) console.error(e.stack);
			else console.error(e);
			return;
		}
		isDone = true;
		reportedError = true;
		callback(e);
	}
}

function iteratePitchingLoaders(
	loaderContext: LoaderContext,
	args: any[],
	callback: Function
): void {
	// Running out of js loaders, so yield back to rust.
	// Directly callback as we may still have other loaders on the rust side,
	// The difference between rspack loader-runner and webpack loader-runner is
	// that we do not run the loaders in the normal stage if pitching is not successful.
	if (loaderContext.loaderIndex >= loaderContext.loaders.length)
		return callback(null, args);

	const currentLoaderObject = loaderContext.loaders[loaderContext.loaderIndex];

	// iterate
	if (currentLoaderObject.pitchExecuted) {
		loaderContext.loaderIndex++;
		return iteratePitchingLoaders(loaderContext, args, callback);
	}

	// load loader module
	loadLoader(currentLoaderObject, function (err: Error) {
		if (err) {
			loaderContext.cacheable(false);
			return callback(err);
		}
		const fn = currentLoaderObject.pitch;
		currentLoaderObject.pitchExecuted = true;
		if (!fn) return iteratePitchingLoaders(loaderContext, args, callback);

		runSyncOrAsync(
			fn,
			loaderContext,
			[
				loaderContext.remainingRequest,
				loaderContext.previousRequest,
				(currentLoaderObject.data = {})
			],
			function (err: Error) {
				if (err) return callback(err);
				const args = Array.prototype.slice.call(arguments, 1);
				// Determine whether to continue the pitching process based on
				// argument values (as opposed to argument presence) in order
				// to support synchronous and asynchronous usages.
				const hasArg = args.some(function (value) {
					return value !== undefined;
				});
				// If a loader pitched successfully,
				// then It should execute normal loaders too.
				if (hasArg) {
					// Instruct rust side to execute loaders in backwards.
					loaderContext.__internal__context.isPitching = false;
					loaderContext.loaderIndex--;
					iterateNormalLoaders(loaderContext, args, callback);
				} else {
					iteratePitchingLoaders(loaderContext, args, callback);
				}
			}
		);
	});
}

function iterateNormalLoaders(
	loaderContext: LoaderContext,
	args: any[],
	callback: Function
): void {
	// JS loaders ends
	if (loaderContext.loaderIndex < 0) return callback(null, args);

	const currentLoaderObject = loaderContext.loaders[loaderContext.loaderIndex];

	// iterate
	if (currentLoaderObject.normalExecuted) {
		loaderContext.loaderIndex--;
		return iterateNormalLoaders(loaderContext, args, callback);
	}

	loadLoader(currentLoaderObject, function (err: Error) {
		if (err) {
			loaderContext.cacheable(false);
			return callback(err);
		}

		const fn = currentLoaderObject.normal;
		currentLoaderObject.normalExecuted = true;
		if (!fn) {
			return iterateNormalLoaders(loaderContext, args, callback);
		}

		convertArgs(args, !!currentLoaderObject.raw);

		runSyncOrAsync(fn, loaderContext, args, function (err: Error) {
			if (err) return callback(err);

			const args = Array.prototype.slice.call(arguments, 1);
			iterateNormalLoaders(loaderContext, args, callback);
		});
	});
}<|MERGE_RESOLUTION|>--- conflicted
+++ resolved
@@ -590,12 +590,8 @@
 		return missingDependencies.slice();
 	};
 	loaderContext._compiler = compiler;
-<<<<<<< HEAD
-	loaderContext._compilation = compiler.compilation;
+	loaderContext._compilation = compiler._lastCompilation!;
 	loaderContext._module = { buildMeta: {} };
-=======
-	loaderContext._compilation = compiler._lastCompilation!;
->>>>>>> cf2a456d
 	loaderContext.getOptions = function () {
 		const loader = getCurrentLoader(loaderContext);
 		let options = loader?.options;
